{
  "displayName": "[Video Utils] - Stitching",
  "name": "video-utils-stitching",
  "description": "Video Utils - Stitching is a collection of tools for video manipulation. It includes tools for merging frames into a video and merging videos into a single video.",
  "version": "1.1.2",
  "codebase": {
    "type": "git",
    "gitUrl": "https://github.com/dataloop-ai-apps/video-utils.git",
    "gitTag": "1.1.2"
  },
  "scope": "public",
  "components": {
    "pipelineNodes": [
      {
<<<<<<< HEAD
        "name": "frames_to_video_merge",
=======
        "scope": "node",
        "name": "frames-to-video",
>>>>>>> 89fbf48c
        "invoke": {
          "type": "function",
          "namespace": "frames-to-video.frames-to-video.frames_to_vid"
        },
        "categories": [
          "video-utils"
        ]
      },
      {
<<<<<<< HEAD
        "name": "videos_to_video_merge",
=======
        "scope": "node",
        "name": "videos-to-video",
>>>>>>> 89fbf48c
        "invoke": {
          "type": "function",
          "namespace": "videos-to-video.videos-to-video.videos_to_video"
        },
        "categories": [
          "video-utils"
        ]
      }
    ],
    "modules": [
      {
        "name": "frames-to-video",
        "entryPoint": "frames_to_video/frames_to_video.py",
        "className": "ServiceRunner",
        "initInputs": [],
        "functions": [
          {
            "name": "frames_to_vid",
            "description": "frames to video tool",
            "input": [
              {
                "type": "Item",
                "name": "item"
              },
              {
                "type": "Json",
                "name": "dql_filter"
              },
              {
                "type": "String",
                "name": "output_folder"
              },
              {
                "type": "String",
                "name": "output_video_type"
              },
              {
                "type": "Integer",
                "name": "fps"
              }
            ],
            "displayIcon": "qa-sampling",
            "displayName": "Frames to Video Merge"
          }
        ]
      },
      {
        "name": "videos-to-video",
        "entryPoint": "videos_to_video/videos_to_video.py",
        "className": "ServiceRunner",
        "initInputs": [],
        "functions": [
          {
            "name": "videos_to_video",
            "description": "videos to video tool",
            "input": [
              {
                "type": "Item",
                "name": "item"
              },
              {
                "type": "Json",
                "name": "dql_filter"
              },
              {
                "type": "String",
                "name": "output_folder"
              }
            ],
            "displayIcon": "qa-sampling",
            "displayName": "Videos to Video Merge"
          }
        ]
      }
    ],
    "services": [
      {
        "name": "frames-to-video",
        "moduleName": "frames-to-video",
        "runtime": {
          "podType": "regular-xs",
          "runnerImage": "dataloopai/dtlpy-agent:cpu.py3.8.opencv4.7",
          "numReplicas": 1,
          "concurrency": 10,
          "pyPackages": {},
          "singleAgent": false,
          "autoscaler": {
            "type": "rabbitmq",
            "minReplicas": 0,
            "maxReplicas": 2,
            "queueLength": 10
          },
          "preemptible": false
        },
        "maxAttempts": 3,
        "executionTimeout": 172800,
        "drainTime": 600,
        "onReset": "failed",
        "runExecutionAsProcess": false,
        "operation": "none"
      },
      {
        "name": "videos-to-video",
        "moduleName": "videos-to-video",
        "runtime": {
          "podType": "regular-xs",
          "runnerImage": "dataloopai/dtlpy-agent:cpu.py3.8.opencv4.7",
          "numReplicas": 1,
          "concurrency": 10,
          "pyPackages": {},
          "singleAgent": false,
          "autoscaler": {
            "type": "rabbitmq",
            "minReplicas": 0,
            "maxReplicas": 2,
            "queueLength": 10
          },
          "preemptible": false
        },
        "maxAttempts": 3,
        "executionTimeout": 172800,
        "drainTime": 600,
        "onReset": "failed",
        "runExecutionAsProcess": false,
        "operation": "none"
      }
    ]
  }
}<|MERGE_RESOLUTION|>--- conflicted
+++ resolved
@@ -12,12 +12,8 @@
   "components": {
     "pipelineNodes": [
       {
-<<<<<<< HEAD
-        "name": "frames_to_video_merge",
-=======
         "scope": "node",
         "name": "frames-to-video",
->>>>>>> 89fbf48c
         "invoke": {
           "type": "function",
           "namespace": "frames-to-video.frames-to-video.frames_to_vid"
@@ -27,12 +23,8 @@
         ]
       },
       {
-<<<<<<< HEAD
-        "name": "videos_to_video_merge",
-=======
         "scope": "node",
         "name": "videos-to-video",
->>>>>>> 89fbf48c
         "invoke": {
           "type": "function",
           "namespace": "videos-to-video.videos-to-video.videos_to_video"
