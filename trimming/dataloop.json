--- conflicted
+++ resolved
@@ -12,12 +12,8 @@
   "components": {
     "pipelineNodes": [
       {
-<<<<<<< HEAD
-        "name": "video_to_frames_split",
-=======
         "scope": "node",
         "name": "video-to-frames",
->>>>>>> 89fbf48c
         "invoke": {
           "type": "function",
           "namespace": "video-to-frames.video-to-frames.video_to_frames"
@@ -27,12 +23,8 @@
         ]
       },
       {
-<<<<<<< HEAD
-        "name": "video_to_videos_split",
-=======
         "scope": "node",
         "name": "video-to-videos",
->>>>>>> 89fbf48c
         "invoke": {
           "type": "function",
           "namespace": "video-to-videos.video-to-videos.video_to_videos"
@@ -42,12 +34,8 @@
         ]
       },
       {
-<<<<<<< HEAD
-        "name": "smart_subsampling_video_to_frames",
-=======
         "scope": "node",
         "name": "smart-subsampling",
->>>>>>> 89fbf48c
         "invoke": {
           "type": "function",
           "namespace": "smart-subsampling.smart-subsampling.video_to_frames_smart_subsampling"
